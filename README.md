--- conflicted
+++ resolved
@@ -218,18 +218,10 @@
 ```
 
 **File contents (e.g., `run_20250909_143808.ndjson`):**
-<<<<<<< HEAD
-
-```text
-{"run_id": "run_20250909_143808", "id": "test_user_creation", "name": "test_user_creation", "status": "passed", "duration_ms": 1250, ...}
-{"run_id": "run_20250909_143808", "id": "test_user_deletion", "name": "test_user_deletion", "status": "passed", "duration_ms": 890, ...}
-{"run_id": "run_20250909_143808", "type": "test_run_summary", "total_tests": 25, "passed_tests": 23, "failed_tests": 2, "skipped_tests": 0, "exit_code": 1}
-=======
 ```
 {"schema_version": "1.0.0", "run_id": "run_20250909_143808", "id": "test_user_creation", "name": "test_user_creation", "status": "passed", "test_duration_ms": 1250, ...}
 {"schema_version": "1.0.0", "run_id": "run_20250909_143808", "id": "test_user_deletion", "name": "test_user_deletion", "status": "passed", "test_duration_ms": 890, ...}
 {"schema_version": "1.0.0", "run_id": "run_20250909_143808", "id": "test_user_update", "name": "test_user_update", "status": "failed", "test_duration_ms": 2100, ...}
->>>>>>> c1e26814
 ```
 
 **Note:** Summary data is calculated by analysis tools from individual test records.
@@ -311,30 +303,11 @@
 ### 📈 **Interpreting Telemetry Data**
 
 #### **Test Performance**
-<<<<<<< HEAD
-
-- **duration_ms**: Test execution time in milliseconds (integer precision)
-=======
 - **test_duration_ms**: Test execution time in milliseconds (integer precision)
->>>>>>> c1e26814
 - **status**: Test result (passed, failed, error, skipped)
 - **run_id**: Unique identifier to correlate all telemetry from a single test run
 
 #### **Database Analysis**
-<<<<<<< HEAD
-
-- **count**: Number of database queries executed during the test
-- **total_duration_ms**: Total time spent on database queries
-- **query_types**: Breakdown by SELECT/INSERT/UPDATE/DELETE operations
-- **duplicate_queries**: Repeated SQL statements within the test
-- **avg_duration_ms**: Average query duration in milliseconds
-- **max_duration_ms**: Slowest query duration in milliseconds
-
-#### **Network Monitoring**
-
-- **total_calls**: Number of external HTTP calls made during the test
-- **urls**: List of URLs that were called (helps identify unmocked tests)
-=======
 - **db_count**: Number of database queries executed during the test
 - **db_total_duration_ms**: Total time spent on database queries
 - **db_queries**: Array of all SQL queries executed (for debugging)
@@ -360,7 +333,6 @@
 - **Flattened**: All fields are at the top level with clear prefixes (`db_`, `net_`)
 - **NDJSON**: Newline Delimited JSON format for streaming processing
 - **Self-describing**: Each record contains all necessary metadata
->>>>>>> c1e26814
 
 ## Troubleshooting
 
